/*
Copyright 2007-2009 WebDriver committers
Copyright 2007-2009 Google Inc.

Licensed under the Apache License, Version 2.0 (the "License");
you may not use this file except in compliance with the License.
You may obtain a copy of the License at

     http://www.apache.org/licenses/LICENSE-2.0

Unless required by applicable law or agreed to in writing, software
distributed under the License is distributed on an "AS IS" BASIS,
WITHOUT WARRANTIES OR CONDITIONS OF ANY KIND, either express or implied.
See the License for the specific language governing permissions and
limitations under the License.
*/

package org.openqa.selenium;

import static org.hamcrest.MatcherAssert.assertThat;
import static org.hamcrest.Matchers.equalTo;
import static org.hamcrest.Matchers.is;
<<<<<<< HEAD
=======
import static org.openqa.selenium.Ignore.Driver.CHROME;
>>>>>>> 2356c932
import static org.openqa.selenium.Ignore.Driver.HTMLUNIT;
import static org.openqa.selenium.Ignore.Driver.IPHONE;
import static org.openqa.selenium.Ignore.Driver.REMOTE;

import java.util.List;

public class ElementFindingTest extends AbstractDriverTestCase {
    public void testShouldReturnTitleOfPageIfSet() {
        driver.get(xhtmlTestPage);
        assertThat(driver.getTitle(), equalTo(("XHTML Test Page")));

        driver.get(simpleTestPage);
        assertThat(driver.getTitle(), equalTo("Hello WebDriver"));
    }
    
    public void testShouldNotBeAbleToLocateASingleElementThatDoesNotExist() {
        driver.get(formPage);

        try {
        	driver.findElement(By.id("nonExistantButton"));
        	fail("Should not have succeeded");
        } catch (NoSuchElementException e) {
        	// this is expected
        }
    }
    
    public void testShouldBeAbleToClickOnLinkIdentifiedByText() {
        driver.get(xhtmlTestPage);
        driver.findElement(By.linkText("click me")).click();
        assertThat(driver.getTitle(), equalTo("We Arrive Here"));
    }

    public void testDriverShouldBeAbleToFindElementsAfterLoadingMoreThanOnePageAtATime() {
        driver.get(formPage);
        driver.get(xhtmlTestPage);
        driver.findElement(By.linkText("click me")).click();
        assertThat(driver.getTitle(), equalTo("We Arrive Here"));
    }

    public void shouldBeAbleToClickOnLinkIdentifiedById() {
        driver.get(xhtmlTestPage);
        driver.findElement(By.id("linkId")).click();
        assertThat(driver.getTitle(), equalTo("We Arrive Here"));
    }

    public void testShouldThrowAnExceptionWhenThereIsNoLinkToClickAndItIsFoundWithLinkText() {
        driver.get(xhtmlTestPage);
        
        try {
        	driver.findElement(By.linkText("Not here either"));
        	fail("Should not have succeeded");
        } catch (NoSuchElementException e) {
        	// this is expected
        }
    }

    public void testShouldfindAnElementBasedOnId() {
        driver.get(formPage);

        WebElement element = driver.findElement(By.id("checky"));

        assertThat(element.isSelected(), is(false));
    }

    public void testShouldNotBeAbleTofindElementsBasedOnIdIfTheElementIsNotThere() {
        driver.get(formPage);

        try {
        	driver.findElement(By.id("notThere"));
        	fail("Should not have succeeded");
        } catch (NoSuchElementException e) {
        	// this is expected
        }
    }
    
    public void testShouldBeAbleToFindChildrenOfANode() {
        driver.get(xhtmlTestPage);
        List<WebElement> elements = driver.findElements(By.xpath("/html/head"));
        WebElement head = elements.get(0);
        List<WebElement> importedScripts = head.findElements(By.tagName("script"));
        assertThat(importedScripts.size(), equalTo(2));
    }

    public void testReturnAnEmptyListWhenThereAreNoChildrenOfANode() {
        driver.get(xhtmlTestPage);
        WebElement table = driver.findElement(By.id("table"));
        List<WebElement> rows = table.findElements(By.tagName("tr"));

        assertThat(rows.size(), equalTo(0));
    }

    public void testShouldFindElementsByName() {
        driver.get(formPage);

        WebElement element = driver.findElement(By.name("checky"));

        assertThat(element.getValue(), is("furrfu"));
    }

    public void testShouldFindElementsByClass() {
        driver.get(xhtmlTestPage);

        WebElement element = driver.findElement(By.className("extraDiv"));
        assertTrue(element.getText().startsWith("Another div starts here."));
    }

    public void testShouldFindElementsByClassWhenItIsTheFirstNameAmongMany() {
        driver.get(xhtmlTestPage);

        WebElement element = driver.findElement(By.className("nameA"));
        assertThat(element.getText(), equalTo("An H2 title"));
    }

    public void testShouldFindElementsByClassWhenItIsTheLastNameAmongMany() {
        driver.get(xhtmlTestPage);

        WebElement element = driver.findElement(By.className("nameC"));
        assertThat(element.getText(), equalTo("An H2 title"));
    }

    public void testShouldFindElementsByClassWhenItIsInTheMiddleAmongMany() {
        driver.get(xhtmlTestPage);

        WebElement element = driver.findElement(By.className("nameBnoise"));
        assertThat(element.getText(), equalTo("An H2 title"));
    }

    public void testShouldNotFindElementsByClassWhenTheNameQueriedIsShorterThanCandidateName() {
        driver.get(xhtmlTestPage);

        try {
            driver.findElement(By.className("nameB"));
            fail("Should not have succeeded");
        } catch (NoSuchElementException e) {
        	// this is expected
        }
    }
    
    public void testShouldBeAbleToFindMultipleElementsByXPath() {
    	driver.get(xhtmlTestPage);
    	
    	List<WebElement> elements = driver.findElements(By.xpath("//div"));
    	
    	assertTrue(elements.size() > 1);
    }
    
    public void testShouldBeAbleToFindMultipleElementsByLinkText() {
    	driver.get(xhtmlTestPage);
    	
    	List<WebElement> elements = driver.findElements(By.linkText("click me"));
    	
    	assertTrue("Expected 2 links, got " + elements.size(), elements.size() == 2);
    }

<<<<<<< HEAD
=======
    @Ignore(REMOTE)
>>>>>>> 2356c932
    public void testShouldBeAbleToFindMultipleElementsByPartialLinkText() {
    	driver.get(xhtmlTestPage);

    	List<WebElement> elements = driver.findElements(By.partialLinkText("ick me"));

    	assertTrue(elements.size() == 2);
    }

<<<<<<< HEAD
=======
    @Ignore(REMOTE)
>>>>>>> 2356c932
    public void testShouldBeAbleToFindElementByPartialLinkText() {
    	driver.get(xhtmlTestPage);

      try {
        driver.findElement(By.partialLinkText("anon"));
      } catch (NoSuchElementException e) {
        fail("Expected element to be found");
      }
    }
    
    public void testShouldBeAbleToFindMultipleElementsByName() {
    	driver.get(nestedPage);
    	
    	List<WebElement> elements = driver.findElements(By.name("checky"));
    	
    	assertTrue(elements.size() > 1);
    }

    public void testShouldBeAbleToFindMultipleElementsById() {
    	driver.get(nestedPage);
    	
    	List<WebElement> elements = driver.findElements(By.id("2"));
    	
    	assertEquals(8, elements.size());
    }
    
    public void testShouldBeAbleToFindMultipleElementsByClassName() {
    	driver.get(xhtmlTestPage);
    	
    	List<WebElement> elements = driver.findElements(By.className("nameC"));
    	
    	assertTrue(elements.size() > 1);
    }

    // You don't want to ask why this is here
    public void testWhenFindingByNameShouldNotReturnById() {
        driver.get(formPage);

        WebElement element = driver.findElement(By.name("id-name1"));
        assertThat(element.getValue(), is("name"));

        element = driver.findElement(By.id("id-name1"));
        assertThat(element.getValue(), is("id"));

        element = driver.findElement(By.name("id-name2"));
        assertThat(element.getValue(), is("name"));

        element = driver.findElement(By.id("id-name2"));      
        assertThat(element.getValue(), is("id"));
    }

    public void testShouldFindGrandChildren() {
        driver.get(formPage);
        WebElement form = driver.findElement(By.id("nested_form"));
        form.findElement(By.name("x"));
    }


    public void testShouldNotFindElementOutSideTree() {
        driver.get(formPage);
        WebElement element = driver.findElement(By.name("login"));
        try {
            element.findElement(By.name("x"));
        } catch (NoSuchElementException e) {
            // this is expected
        }
    }
    
    public void testShouldReturnElementsThatDoNotSupportTheNameProperty() {
    	driver.get(nestedPage);
    	
    	driver.findElement(By.name("div1"));
    	// If this works, we're all good
    }

    public void testShouldFindHiddenElementsByName() {
        driver.get(formPage);

        try {
            driver.findElement(By.name("hidden"));
        } catch (NoSuchElementException e) {
            fail("Expected to be able to find hidden element");
        }
    }

  public void testShouldfindAnElementBasedOnTagName() {
    driver.get(formPage);

    WebElement element = driver.findElement(By.tagName("input"));

    assertNotNull(element);
  }

  public void testShouldfindElementsBasedOnTagName() {
    driver.get(formPage);

    List<WebElement> elements = driver.findElements(By.tagName("input"));

    assertNotNull(elements);
  }

  public void testFindingByCompoundClassNameIsAnError() {
    driver.get(xhtmlTestPage);

    try {
      driver.findElement(By.className("a b"));
      fail("Compound class names aren't allowed");
    } catch (IllegalLocatorException e) {
      // This is expected
    }

    try {
      driver.findElements(By.className("a b"));
      fail("Compound class names aren't allowed");
    } catch (IllegalLocatorException e) {
      // This is expected
    }
  }

  @JavascriptEnabled
  public void testShouldBeAbleToClickOnLinksWithNoHrefAttribute() {
    driver.get(javascriptPage);
    
    WebElement element = driver.findElement(By.linkText("No href"));
    element.click();
    
    // if any exception is thrown, we won't get this far. Sanity check
    assertEquals("Changed", driver.getTitle());
  }
  
<<<<<<< HEAD
  @Ignore(HTMLUNIT)
=======
  @Ignore({HTMLUNIT, CHROME})
  //Reason for Chrome: The content script mechanism which we use to open tabs
  //doesn't allow for matching with non-{http, https, file, ftp} schemes
>>>>>>> 2356c932
  public void testShouldNotBeAbleToFindAnElementOnABlankPage() {
    driver.get("about:blank");
    
    try {
      // Search for anything. This used to cause an IllegalStateException in IE.
      driver.findElement(By.tagName("a"));
      fail("Should not have been able to find a link");
    } catch (NoSuchElementException e) {
      // this is expected
    }
  }
  
<<<<<<< HEAD
  @Ignore({HTMLUNIT, IPHONE})
=======
  @Ignore({HTMLUNIT, IPHONE, CHROME})
  //Reason for Chrome: The content script mechanism which we use to open tabs
  //doesn't allow for matching with non-{http, https, file, ftp} schemes
>>>>>>> 2356c932
  @NeedsFreshDriver
  public void testShouldNotBeAbleToLocateASingleElementOnABlankPage() {
    // Note we're on the default start page for the browser at this point.
    
    try {
      driver.findElement(By.id("nonExistantButton"));
      fail("Should not have succeeded");
    } catch (NoSuchElementException e) {
      // this is expected
    }
  }

  @JavascriptEnabled
  public void testRemovingAnElementDynamicallyFromTheDomShouldCauseAStaleRefException() {
    driver.get(javascriptPage);

    RenderedWebElement toBeDeleted = (RenderedWebElement) driver.findElement(By.id("deleted"));
    assertTrue(toBeDeleted.isDisplayed());

    driver.findElement(By.id("delete")).click();

    try {
      toBeDeleted.isDisplayed();
      fail("Element should be stale at this point");
    } catch (StaleElementReferenceException e) {
      // this is expected
    }
  }

  public void testFindingALinkByXpathUsingContainsKeywordShouldWork() {
    driver.get(nestedPage);

    try {
      driver.findElement(By.xpath("//a[contains(.,'hello world')]"));
    } catch (Exception e) {
      e.printStackTrace();
      fail("Should not have thrown an exception");
    }
  }
}<|MERGE_RESOLUTION|>--- conflicted
+++ resolved
@@ -20,10 +20,7 @@
 import static org.hamcrest.MatcherAssert.assertThat;
 import static org.hamcrest.Matchers.equalTo;
 import static org.hamcrest.Matchers.is;
-<<<<<<< HEAD
-=======
 import static org.openqa.selenium.Ignore.Driver.CHROME;
->>>>>>> 2356c932
 import static org.openqa.selenium.Ignore.Driver.HTMLUNIT;
 import static org.openqa.selenium.Ignore.Driver.IPHONE;
 import static org.openqa.selenium.Ignore.Driver.REMOTE;
@@ -178,10 +175,7 @@
     	assertTrue("Expected 2 links, got " + elements.size(), elements.size() == 2);
     }
 
-<<<<<<< HEAD
-=======
     @Ignore(REMOTE)
->>>>>>> 2356c932
     public void testShouldBeAbleToFindMultipleElementsByPartialLinkText() {
     	driver.get(xhtmlTestPage);
 
@@ -190,10 +184,7 @@
     	assertTrue(elements.size() == 2);
     }
 
-<<<<<<< HEAD
-=======
     @Ignore(REMOTE)
->>>>>>> 2356c932
     public void testShouldBeAbleToFindElementByPartialLinkText() {
     	driver.get(xhtmlTestPage);
 
@@ -324,13 +315,9 @@
     assertEquals("Changed", driver.getTitle());
   }
   
-<<<<<<< HEAD
-  @Ignore(HTMLUNIT)
-=======
   @Ignore({HTMLUNIT, CHROME})
   //Reason for Chrome: The content script mechanism which we use to open tabs
   //doesn't allow for matching with non-{http, https, file, ftp} schemes
->>>>>>> 2356c932
   public void testShouldNotBeAbleToFindAnElementOnABlankPage() {
     driver.get("about:blank");
     
@@ -343,13 +330,9 @@
     }
   }
   
-<<<<<<< HEAD
-  @Ignore({HTMLUNIT, IPHONE})
-=======
   @Ignore({HTMLUNIT, IPHONE, CHROME})
   //Reason for Chrome: The content script mechanism which we use to open tabs
   //doesn't allow for matching with non-{http, https, file, ftp} schemes
->>>>>>> 2356c932
   @NeedsFreshDriver
   public void testShouldNotBeAbleToLocateASingleElementOnABlankPage() {
     // Note we're on the default start page for the browser at this point.
